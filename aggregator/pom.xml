<?xml version="1.0" encoding="UTF-8"?>
<!--
  ~ The MIT License
  ~
  ~ Copyright (c) 2013-2014, CloudBees, Inc.
  ~
  ~ Permission is hereby granted, free of charge, to any person obtaining a copy
  ~ of this software and associated documentation files (the "Software"), to deal
  ~ in the Software without restriction, including without limitation the rights
  ~ to use, copy, modify, merge, publish, distribute, sublicense, and/or sell
  ~ copies of the Software, and to permit persons to whom the Software is
  ~ furnished to do so, subject to the following conditions:
  ~
  ~ The above copyright notice and this permission notice shall be included in
  ~ all copies or substantial portions of the Software.
  ~
  ~ THE SOFTWARE IS PROVIDED "AS IS", WITHOUT WARRANTY OF ANY KIND, EXPRESS OR
  ~ IMPLIED, INCLUDING BUT NOT LIMITED TO THE WARRANTIES OF MERCHANTABILITY,
  ~ FITNESS FOR A PARTICULAR PURPOSE AND NONINFRINGEMENT. IN NO EVENT SHALL THE
  ~ AUTHORS OR COPYRIGHT HOLDERS BE LIABLE FOR ANY CLAIM, DAMAGES OR OTHER
  ~ LIABILITY, WHETHER IN AN ACTION OF CONTRACT, TORT OR OTHERWISE, ARISING FROM,
  ~ OUT OF OR IN CONNECTION WITH THE SOFTWARE OR THE USE OR OTHER DEALINGS IN
  ~ THE SOFTWARE.
  -->

<project xmlns="http://maven.apache.org/POM/4.0.0" xmlns:xsi="http://www.w3.org/2001/XMLSchema-instance" xsi:schemaLocation="http://maven.apache.org/POM/4.0.0 http://maven.apache.org/maven-v4_0_0.xsd">
    <modelVersion>4.0.0</modelVersion>
    <parent>
        <groupId>org.jenkins-ci.plugins.workflow</groupId>
        <artifactId>workflow-pom</artifactId>
        <version>0.1-beta-3-SNAPSHOT</version>
    </parent>
    <artifactId>workflow-aggregator</artifactId>
    <packaging>hpi</packaging>
    <name>Workflow: Aggregator</name>
    <url>https://github.com/jenkinsci/workflow-plugin</url>
    <dependencies>
        <dependency>
            <groupId>${project.groupId}</groupId>
            <artifactId>workflow-step-api</artifactId>
            <version>${project.version}</version>
        </dependency>
        <dependency>
            <groupId>${project.groupId}</groupId>
            <artifactId>workflow-api</artifactId>
            <version>${project.version}</version>
        </dependency>
        <dependency>
            <groupId>${project.groupId}</groupId>
            <artifactId>workflow-support</artifactId>
            <version>${project.version}</version>
        </dependency>
        <dependency>
            <groupId>${project.groupId}</groupId>
            <artifactId>workflow-durable-task-step</artifactId>
            <version>${project.version}</version>
        </dependency>
        <dependency>
            <groupId>${project.groupId}</groupId>
            <artifactId>workflow-scm-step</artifactId>
            <version>${project.version}</version>
        </dependency>
        <dependency>
            <groupId>${project.groupId}</groupId>
            <artifactId>workflow-cps</artifactId>
            <version>${project.version}</version>
        </dependency>
        <dependency>
            <groupId>${project.groupId}</groupId>
            <artifactId>workflow-stm</artifactId>
            <version>${project.version}</version>
        </dependency>
        <dependency>
            <groupId>${project.groupId}</groupId>
            <artifactId>workflow-job</artifactId>
            <version>${project.version}</version>
        </dependency>
        <dependency>
            <groupId>${project.groupId}</groupId>
            <artifactId>workflow-basic-steps</artifactId>
            <version>${project.version}</version>
        </dependency>
        <dependency>
<<<<<<< HEAD
            <groupId>org.jenkins-ci.plugins</groupId>
            <artifactId>javadoc</artifactId>
            <version>1.3-SNAPSHOT</version><!-- TODO BuildStep-Job branch -->
            <scope>test</scope>
        </dependency>
        <dependency>
            <groupId>org.jenkins-ci.plugins</groupId>
            <artifactId>mailer</artifactId>
            <version>1.11-SNAPSHOT</version><!-- TODO BuildStep-Job branch -->
            <scope>test</scope>
        </dependency>
        <dependency>
            <groupId>org.jvnet.mock-javamail</groupId>
            <artifactId>mock-javamail</artifactId>
            <version>1.9</version>
            <scope>test</scope>
            <exclusions>
                <exclusion>
                    <groupId>junit</groupId>
                    <artifactId>junit</artifactId>
                </exclusion>
            </exclusions>
        </dependency>
        <dependency>
            <groupId>org.jenkins-ci.plugins</groupId>
            <artifactId>junit</artifactId>
            <version>1.1-SNAPSHOT</version><!-- TODO BuildStep-Job branch -->
=======
            <groupId>${project.groupId}</groupId>
            <artifactId>workflow-support</artifactId>
            <version>${project.version}</version>
            <classifier>tests</classifier>
            <scope>test</scope>
        </dependency>
        <dependency>
            <groupId>${project.groupId}</groupId>
            <artifactId>workflow-cps</artifactId>
            <version>${project.version}</version>
            <classifier>tests</classifier>
            <scope>test</scope>
        </dependency>
        <dependency>
            <groupId>org.jenkins-ci.plugins</groupId>
            <artifactId>script-security</artifactId>
            <scope>test</scope>
        </dependency>
        <dependency>
            <groupId>org.jenkins-ci.plugins</groupId>
            <artifactId>mercurial</artifactId>
            <version>1.51-beta-2</version>
>>>>>>> 4a584278
            <scope>test</scope>
        </dependency>
    </dependencies>
    <build>
        <plugins>
            <plugin>
                <groupId>org.jenkins-ci.tools</groupId>
                <artifactId>maven-hpi-plugin</artifactId>
                <configuration>
                    <loggers>
                        <org.jenkinsci.plugins.workflow>FINE</org.jenkinsci.plugins.workflow>
                        <org.jenkinsci.plugins.durabletask>FINE</org.jenkinsci.plugins.durabletask>
                    </loggers>
                </configuration>
            </plugin>
            <plugin>
                <groupId>org.codehaus.gmaven</groupId>
                <artifactId>groovy-maven-plugin</artifactId>
                <version>2.0</version>
                <executions>
                    <execution>
                        <phase>compile</phase>
                        <goals>
                            <goal>execute</goal>
                        </goals>
                    </execution>
                </executions>
                <configuration>
                    <source>
                        def plugins = new File(basedir, 'work/plugins');
                        for (dep in project.dependencies) {
                            if (dep.groupId != project.groupId) {
                                continue;
                            }
                            def a = dep.artifactId;
                            def theHpl = new File(new File(basedir.parentFile, a.replaceFirst('^workflow-', '')), 'target/test-classes/the.hpl');
                            if (theHpl.file) {
                                plugins.mkdirs();
                                ant.copy(file: theHpl, tofile: new File(plugins, a + '.hpl'), overwrite: true, verbose: true);
                            } else {
                                println('Warning: no such file ' + theHpl);
                            }
                        }
                    </source>
                </configuration>
            </plugin>
            <plugin>
                <artifactId>maven-jar-plugin</artifactId>
                <executions>
                    <execution>
                        <goals>
                            <goal>test-jar</goal>
                        </goals>
                    </execution>
                </executions>
            </plugin>
        </plugins>
    </build>
</project><|MERGE_RESOLUTION|>--- conflicted
+++ resolved
@@ -81,7 +81,31 @@
             <version>${project.version}</version>
         </dependency>
         <dependency>
-<<<<<<< HEAD
+            <groupId>${project.groupId}</groupId>
+            <artifactId>workflow-support</artifactId>
+            <version>${project.version}</version>
+            <classifier>tests</classifier>
+            <scope>test</scope>
+        </dependency>
+        <dependency>
+            <groupId>${project.groupId}</groupId>
+            <artifactId>workflow-cps</artifactId>
+            <version>${project.version}</version>
+            <classifier>tests</classifier>
+            <scope>test</scope>
+        </dependency>
+        <dependency>
+            <groupId>org.jenkins-ci.plugins</groupId>
+            <artifactId>script-security</artifactId>
+            <scope>test</scope>
+        </dependency>
+        <dependency>
+            <groupId>org.jenkins-ci.plugins</groupId>
+            <artifactId>mercurial</artifactId>
+            <version>1.51-beta-2</version>
+            <scope>test</scope>
+        </dependency>
+        <dependency>
             <groupId>org.jenkins-ci.plugins</groupId>
             <artifactId>javadoc</artifactId>
             <version>1.3-SNAPSHOT</version><!-- TODO BuildStep-Job branch -->
@@ -109,30 +133,6 @@
             <groupId>org.jenkins-ci.plugins</groupId>
             <artifactId>junit</artifactId>
             <version>1.1-SNAPSHOT</version><!-- TODO BuildStep-Job branch -->
-=======
-            <groupId>${project.groupId}</groupId>
-            <artifactId>workflow-support</artifactId>
-            <version>${project.version}</version>
-            <classifier>tests</classifier>
-            <scope>test</scope>
-        </dependency>
-        <dependency>
-            <groupId>${project.groupId}</groupId>
-            <artifactId>workflow-cps</artifactId>
-            <version>${project.version}</version>
-            <classifier>tests</classifier>
-            <scope>test</scope>
-        </dependency>
-        <dependency>
-            <groupId>org.jenkins-ci.plugins</groupId>
-            <artifactId>script-security</artifactId>
-            <scope>test</scope>
-        </dependency>
-        <dependency>
-            <groupId>org.jenkins-ci.plugins</groupId>
-            <artifactId>mercurial</artifactId>
-            <version>1.51-beta-2</version>
->>>>>>> 4a584278
             <scope>test</scope>
         </dependency>
     </dependencies>
