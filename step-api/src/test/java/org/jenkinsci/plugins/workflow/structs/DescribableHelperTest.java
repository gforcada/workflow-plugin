/*
 * The MIT License
 *
 * Copyright 2014 Jesse Glick.
 *
 * Permission is hereby granted, free of charge, to any person obtaining a copy
 * of this software and associated documentation files (the "Software"), to deal
 * in the Software without restriction, including without limitation the rights
 * to use, copy, modify, merge, publish, distribute, sublicense, and/or sell
 * copies of the Software, and to permit persons to whom the Software is
 * furnished to do so, subject to the following conditions:
 *
 * The above copyright notice and this permission notice shall be included in
 * all copies or substantial portions of the Software.
 *
 * THE SOFTWARE IS PROVIDED "AS IS", WITHOUT WARRANTY OF ANY KIND, EXPRESS OR
 * IMPLIED, INCLUDING BUT NOT LIMITED TO THE WARRANTIES OF MERCHANTABILITY,
 * FITNESS FOR A PARTICULAR PURPOSE AND NONINFRINGEMENT. IN NO EVENT SHALL THE
 * AUTHORS OR COPYRIGHT HOLDERS BE LIABLE FOR ANY CLAIM, DAMAGES OR OTHER
 * LIABILITY, WHETHER IN AN ACTION OF CONTRACT, TORT OR OTHERWISE, ARISING FROM,
 * OUT OF OR IN CONNECTION WITH THE SOFTWARE OR THE USE OR OTHER DEALINGS IN
 * THE SOFTWARE.
 */

package org.jenkinsci.plugins.workflow.structs;

<<<<<<< HEAD
import hudson.Extension;
import hudson.Main;
import hudson.model.AbstractDescribableImpl;
import hudson.model.Descriptor;
import java.util.Arrays;
import java.util.HashSet;
import java.util.TreeMap;
import net.sf.json.JSONObject;
=======
import java.util.Collections;
import java.util.HashMap;
import java.util.Map;
>>>>>>> 38b0343a
import static org.junit.Assert.*;
import org.junit.BeforeClass;
import org.junit.Test;
import org.kohsuke.stapler.DataBoundConstructor;
import org.kohsuke.stapler.DataBoundSetter;

public class DescribableHelperTest {

    @BeforeClass public static void isUnitTest() {
        Main.isUnitTest = true; // suppress HsErrPidList
    }

    @Test public void instantiate() throws Exception {
        JSONObject args = new JSONObject();
        args.put("text", "hello");
        args.put("flag", true);
        args.put("ignored", "!");
        assertEquals("C:hello/true", DescribableHelper.instantiate(C.class, args).toString());
        args.put("value", "main");
        assertEquals("I:main/hello/true", DescribableHelper.instantiate(I.class, args).toString());
        args.clear();
        args.put("text", "goodbye");
        assertEquals("C:goodbye/false", DescribableHelper.instantiate(C.class, args).toString());
    }

    @Test public void uninstantiate() throws Exception {
        assertEquals("{flag=true, shorty=0, text=stuff}", new TreeMap<String,Object>(DescribableHelper.uninstantiate(new C("stuff", true))).toString());
        I i = new I("stuff");
        i.setFlag(true);
        i.text = "more";
        assertEquals("{flag=true, text=more, value=stuff}", new TreeMap<String,Object>(DescribableHelper.uninstantiate(i)).toString());
    }

    @Test public void mismatchedTypes() throws Exception {
        try {
            DescribableHelper.instantiate(I.class, Collections.singletonMap("value", 99));
            fail();
        } catch (ClassCastException x) {
            String message = x.getMessage();
            assertTrue(message, message.contains(I.class.getName()));
            assertTrue(message, message.contains("value"));
            assertTrue(message, message.contains("java.lang.String"));
            assertTrue(message, message.contains("java.lang.Integer"));
        }
    }

    public static final class C {
        public final String text;
        private final boolean flag;
        @DataBoundConstructor public C(String text, boolean flag) {
            this.text = text;
            this.flag = flag;
        }
        public boolean isFlag() {
            return flag;
        }
        @Override public String toString() {
            return "C:" + text + "/" + flag;
        }
        // Are not actually trying to inject it; just making sure that unhandled @DataBoundSetter types are ignored if unused.
        public short getShorty() {return 0;}
        @DataBoundSetter public void setShorty(short s) {throw new UnsupportedOperationException();}
    }

    public static final class I {
        private final String value;
        @DataBoundSetter private String text;
        private boolean flag;
        @DataBoundConstructor public I(String value) {
            this.value = value;
        }
        public String getValue() {
            return value;
        }
        public String getText() {
            return text;
        }
        public boolean isFlag() {
            return flag;
        }
        @DataBoundSetter public void setFlag(boolean f) {
            this.flag = f;
        }
        @Override public String toString() {
            return "I:" + value + "/" + text + "/" + flag;
        }
    }

    @SuppressWarnings("unchecked")

    @Test public void findSubtypes() throws Exception {
        assertEquals(new HashSet<Class<?>>(Arrays.asList(Impl1.class, Impl2.class)), DescribableHelper.findSubtypes(Base.class));
    }

    public static abstract class Base extends AbstractDescribableImpl<Base> {}

    public static final class Impl1 extends Base {
        private final String text;
        @DataBoundConstructor public Impl1(String text) {
            this.text = text;
        }
        @Extension public static final class DescriptorImpl extends Descriptor<Base> {
            @Override public String getDisplayName() {
                return "Impl1";
            }
        }
    }

    public static final class Impl2 extends Base {
        private boolean flag;
        @DataBoundConstructor public Impl2() {}
        public boolean isFlag() {
            return flag;
        }
        @DataBoundSetter public void setFlag(boolean flag) {
            this.flag = flag;
        }
        @Extension public static final class DescriptorImpl extends Descriptor<Base> {
            @Override public String getDisplayName() {
                return "Impl2";
            }
        }
    }

}<|MERGE_RESOLUTION|>--- conflicted
+++ resolved
@@ -24,7 +24,6 @@
 
 package org.jenkinsci.plugins.workflow.structs;
 
-<<<<<<< HEAD
 import hudson.Extension;
 import hudson.Main;
 import hudson.model.AbstractDescribableImpl;
@@ -33,11 +32,6 @@
 import java.util.HashSet;
 import java.util.TreeMap;
 import net.sf.json.JSONObject;
-=======
-import java.util.Collections;
-import java.util.HashMap;
-import java.util.Map;
->>>>>>> 38b0343a
 import static org.junit.Assert.*;
 import org.junit.BeforeClass;
 import org.junit.Test;
@@ -73,7 +67,7 @@
 
     @Test public void mismatchedTypes() throws Exception {
         try {
-            DescribableHelper.instantiate(I.class, Collections.singletonMap("value", 99));
+            DescribableHelper.instantiate(I.class, new JSONObject().element("value", 99));
             fail();
         } catch (ClassCastException x) {
             String message = x.getMessage();
