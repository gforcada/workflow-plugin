/*
 * The MIT License
 *
 * Copyright (c) 2013-2014, CloudBees, Inc.
 *
 * Permission is hereby granted, free of charge, to any person obtaining a copy
 * of this software and associated documentation files (the "Software"), to deal
 * in the Software without restriction, including without limitation the rights
 * to use, copy, modify, merge, publish, distribute, sublicense, and/or sell
 * copies of the Software, and to permit persons to whom the Software is
 * furnished to do so, subject to the following conditions:
 *
 * The above copyright notice and this permission notice shall be included in
 * all copies or substantial portions of the Software.
 *
 * THE SOFTWARE IS PROVIDED "AS IS", WITHOUT WARRANTY OF ANY KIND, EXPRESS OR
 * IMPLIED, INCLUDING BUT NOT LIMITED TO THE WARRANTIES OF MERCHANTABILITY,
 * FITNESS FOR A PARTICULAR PURPOSE AND NONINFRINGEMENT. IN NO EVENT SHALL THE
 * AUTHORS OR COPYRIGHT HOLDERS BE LIABLE FOR ANY CLAIM, DAMAGES OR OTHER
 * LIABILITY, WHETHER IN AN ACTION OF CONTRACT, TORT OR OTHERWISE, ARISING FROM,
 * OUT OF OR IN CONNECTION WITH THE SOFTWARE OR THE USE OR OTHER DEALINGS IN
 * THE SOFTWARE.
 */

package org.jenkinsci.plugins.workflow.test.steps;

import org.jenkinsci.plugins.workflow.steps.Step;
import org.jenkinsci.plugins.workflow.steps.StepContext;
import org.jenkinsci.plugins.workflow.steps.StepDescriptor;
import com.google.common.util.concurrent.FutureCallback;
import hudson.Extension;
import hudson.model.TaskListener;

import java.io.Serializable;
import java.util.Collections;
import java.util.Map;
import java.util.Set;

/**
 * Executes the body up to N times.
 *
 * @author Kohsuke Kawaguchi
 */
public class RetryStep extends Step implements Serializable {
    private final int count;

    public RetryStep(int count) {
        this.count = count;
    }

    @Override
    public boolean start(StepContext context) {
        context.invokeBodyLater(new Callback(context));
        return false;   // execution is asynchronous
    }

    private class Callback implements FutureCallback, Serializable {
        private final StepContext context;
        private int left;

        public Callback(StepContext context) {
            this.context = context;
            left = count;
        }

        @Override
        public void onSuccess(Object result) {
            context.onSuccess(result);
        }

        @Override
        public void onFailure(Throwable t) {
            try {
<<<<<<< HEAD
                // TODO: here we want to access TaskListener that belongs to the body invocation end node.
                // how should we do that?
=======
                /* TODO not currently legal:
>>>>>>> 423b5cc5
                TaskListener l = context.get(TaskListener.class);
                t.printStackTrace(l.error("Execution failed"));
                */
                left--;
                if (left>0) {
                    /*
                    l.getLogger().println("Retrying");
                    */
                    context.invokeBodyLater(this);
                } else {
                    context.onFailure(t);
                }
            } catch (Throwable p) {
                context.onFailure(p);
            }
        }

        private static final long serialVersionUID = 1L;
    }

    @Override
    public DescriptorImpl getDescriptor() {
        return (DescriptorImpl)super.getDescriptor();
    }

    @Extension
    public static class DescriptorImpl extends StepDescriptor {
        @Override
        public String getFunctionName() {
            return "retry";
        }

        @Override
        public Step newInstance(Map<String, Object> arguments) {
            return new RetryStep((Integer) arguments.get("value"));
        }

        @Override
        public Set<Class<?>> getRequiredContext() {
            return Collections.<Class<?>>singleton(TaskListener.class);
        }

        @Override
        public boolean takesImplicitBlockArgument() {
            return true;
        }

        @Override
        public String getDisplayName() {
            return "Retry the body up to N times";
        }
    }

    private static final long serialVersionUID = 1L;
}<|MERGE_RESOLUTION|>--- conflicted
+++ resolved
@@ -71,12 +71,9 @@
         @Override
         public void onFailure(Throwable t) {
             try {
-<<<<<<< HEAD
                 // TODO: here we want to access TaskListener that belongs to the body invocation end node.
                 // how should we do that?
-=======
                 /* TODO not currently legal:
->>>>>>> 423b5cc5
                 TaskListener l = context.get(TaskListener.class);
                 t.printStackTrace(l.error("Execution failed"));
                 */
