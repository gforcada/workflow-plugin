package org.jenkinsci.plugins.workflow.steps.input;

import hudson.Extension;
import hudson.FilePath;
import hudson.Util;
import hudson.console.HyperlinkNote;
import hudson.model.Failure;
import hudson.model.FileParameterValue;
import hudson.model.ModelObject;
import hudson.model.ParameterDefinition;
import hudson.model.ParameterValue;
import hudson.model.Run;
import hudson.model.TaskListener;
import hudson.model.User;
import hudson.util.HttpResponses;
import jenkins.model.Jenkins;
import net.sf.json.JSONArray;
import net.sf.json.JSONObject;
import org.acegisecurity.Authentication;
import org.acegisecurity.GrantedAuthority;
import org.jenkinsci.plugins.workflow.steps.AbstractStepDescriptorImpl;
import org.jenkinsci.plugins.workflow.steps.AbstractStepImpl;
import org.jenkinsci.plugins.workflow.steps.Step;
import org.jenkinsci.plugins.workflow.steps.StepContext;
import org.jenkinsci.plugins.workflow.steps.StepContextParameter;
import org.jenkinsci.plugins.workflow.steps.StepExecution;
import org.kohsuke.stapler.DataBoundConstructor;
import org.kohsuke.stapler.DataBoundSetter;
import org.kohsuke.stapler.HttpResponse;
import org.kohsuke.stapler.StaplerRequest;

import javax.servlet.ServletException;
import java.io.IOException;
import java.io.Serializable;
import java.lang.reflect.Field;
import java.lang.reflect.InvocationTargetException;
import java.lang.reflect.Method;
import java.util.Arrays;
import java.util.Collections;
import java.util.HashMap;
import java.util.List;
import java.util.Map;
import org.kohsuke.stapler.interceptor.RequirePOST;

/**
 * {@link Step} that pauses for human input.
 *
 * @author Kohsuke Kawaguchi
 */
public class InputStep extends AbstractStepImpl implements Serializable {
    private final String message;

    /**
     * Optional ID that uniquely identifies this input from all others.
     */
    private String id;

    /**
     * Optional user/group name who can approve this.
     */
    @DataBoundSetter
    private String submitter;


    /**
     * Either a single {@link ParameterDefinition} or a list of them.
     */
    @DataBoundSetter
    private Object params;

    /**
     * Caption of the OK button.
     */
    @DataBoundSetter
    private String ok;

<<<<<<< HEAD
    private StepContext context;

    /**
     * Pause gets added here.
     */
    @StepContextParameter
    /*package*/ transient Run run;

    @StepContextParameter private transient TaskListener listener;

    /**
     * Result of the input.
     */
    private Outcome outcome;

=======
>>>>>>> 62ab58d2
    @DataBoundConstructor
    public InputStep(String message) {
        if (message==null)
            message = "Workflow has paused and needs your input before proceeding";
        this.message = message;
    }

    @DataBoundSetter
    public void setId(String id) {
        this.id = capitalize(id);
    }

    public String getId() {
        if (id==null)
            id = capitalize(Util.getDigestOf(message));
        return id;
    }

    public String getSubmitter() {
        return submitter;
    }

    private String capitalize(String id) {
        if (id==null)
            return null;
        if (id.length()==0)
            throw new IllegalArgumentException();
        // a-z as the first char is reserved for InputAction
        char ch = id.charAt(0);
        if ('a'<=ch && ch<='z')
            id = ((char)(ch-'a'+'A')) + id.substring(1);
        return id;
    }

    /**
     * Caption of the OK button.
     */
    public String getOk() {
        return ok!=null ? ok : "Proceed";
    }

    public List<ParameterDefinition> getParameters() {
        if (params instanceof ParameterDefinition)
            return Collections.singletonList((ParameterDefinition)params);
        if (params instanceof ParameterDefinition[])
            return Arrays.asList((ParameterDefinition[]) params);
        if (params instanceof List)
            return (List)params;
        if (params==null)
            return Collections.emptyList();
        throw new IllegalStateException("Unexpected parameters: "+params);
    }

    public String getMessage() {
        return message;
    }

<<<<<<< HEAD
    /**
     * If this input step has been decided one way or the other.
     */
    public boolean isSettled() {
        return outcome!=null;
    }

    @Override
    protected boolean doStart(StepContext context) throws Exception {
        this.context = context;

        // record this input
        getPauseAction().add(this);

        String baseUrl = '/' + run.getUrl() + getPauseAction().getUrlName() + '/';
        if (getParameters().isEmpty()) {
            String thisUrl = baseUrl + Util.rawEncode(getId()) + '/';
            listener.getLogger().printf("%s%n%s or %s%n", getMessage(), POSTHyperlinkNote.encodeTo(thisUrl + "proceed", getOk()), POSTHyperlinkNote.encodeTo(thisUrl + "abort", "Abort"));
        } else {
            // TODO listener.hyperlink(…) does not work; why?
            listener.getLogger().println(HyperlinkNote.encodeTo(baseUrl, "Input requested"));
        }

        return false;
    }

    /**
     * Gets the {@link InputAction} that this step should be attached to.
     */
    private InputAction getPauseAction() {
        InputAction a = run.getAction(InputAction.class);
        if (a==null)
            run.addAction(a=new InputAction());
        return a;
    }

    /**
     * Called from the form via browser to submit/abort this input step.
     */
    @RequirePOST
    public HttpResponse doSubmit(StaplerRequest request) throws IOException, ServletException, InterruptedException {
        if (request.getParameter("proceed")!=null) {
            doProceed(request);
        } else {
            doAbort();
        }

        // go back to the Run page
        return HttpResponses.redirectTo("../../");
    }

    /**
     * REST endpoint to submit the input.
     */
    @RequirePOST
    public HttpResponse doProceed(StaplerRequest request) throws IOException, ServletException, InterruptedException {
        preSubmissionCheck();

        Object v = parseValue(request);
        outcome = new Outcome(v, null);
        context.onSuccess(v);

        postSettlement();

        // TODO: record this decision to FlowNode

        return HttpResponses.ok();
    }

    /**
     * REST endpoint to abort the workflow.
     */
    @RequirePOST
    public HttpResponse doAbort() throws IOException, ServletException {
        preSubmissionCheck();

        RejectionException e = new RejectionException(User.current());
        outcome = new Outcome(null,e);
        context.onFailure(e);

        postSettlement();

        // TODO: record this decision to FlowNode

        return HttpResponses.ok();
    }

    /**
     * Parse the submitted {@link ParameterValue}s
     */
    private Object parseValue(StaplerRequest request) throws ServletException, IOException, InterruptedException {
        Map<String, Object> mapResult = new HashMap<String, Object>();
        List<ParameterDefinition> defs = getParameters();

        Object params = request.getSubmittedForm().get("parameter");
        if (params!=null) {
            for (Object o : JSONArray.fromObject(params)) {
                JSONObject jo = (JSONObject) o;
                String name = jo.getString("name");

                ParameterDefinition d=null;
                for (ParameterDefinition def : defs) {
                    if (def.getName().equals(name))
                        d = def;
                }
                if (d == null)
                    throw new IllegalArgumentException("No such parameter definition: " + name);

                ParameterValue v = d.createValue(request, jo);
                mapResult.put(name, convert(name, v));
            }
        }

        // TODO: perhaps we should return a different object to allow the workflow to look up
        // who approved it, etc?
        switch (mapResult.size()) {
        case 0:
            return null;    // no value if there's no parameter
        case 1:
            return mapResult.values().iterator().next();
        default:
            return mapResult;
        }
    }

    private Object convert(String name, ParameterValue v) throws IOException, InterruptedException {
        if (v instanceof FileParameterValue) {
            FileParameterValue fv = (FileParameterValue) v;
            FilePath fp = new FilePath(run.getRootDir()).child(name);
            fp.copyFrom(fv.getFile());
            return fp;
        }

        // TODO: post
        try {
            Method m = v.getClass().getMethod("getValue");
            return m.invoke(v);
        } catch (NoSuchMethodException e) {
            // fall through
        } catch (IllegalAccessException e) {
            // fall through
        } catch (InvocationTargetException e) {
            throw new IOException("Failed to convert value: "+v,e);
        }

        try {
            Field f = v.getClass().getField("value");
            return f.get(v);
        } catch (IllegalAccessException e) {
            // fall through
        } catch (NoSuchFieldException e) {
            // fall through
        }

        // not sure what to do
        return null;
    }

    /**
     * Check if the current user can submit the input.
     */
    private void preSubmissionCheck() {
        if (isSettled())
            throw new Failure("This input has been already given");
        // TODO: permission check
        if (submitter !=null && !canSubmit()) {
            throw new Failure("You need to be "+ submitter +" to submit this");
        }
    }

    private void postSettlement() throws IOException {
        getPauseAction().remove(this);
        run.save();
    }

    private boolean canSubmit() {
=======
    public boolean canSubmit() {
>>>>>>> 62ab58d2
        Authentication a = Jenkins.getAuthentication();
        return canSettle(a);
    }

    /**
     * Checks if the given user can settle this input.
     */
    public boolean canSettle(Authentication a) {
        if (submitter==null || a.getName().equals(submitter))
            return true;
        for (GrantedAuthority ga : a.getAuthorities()) {
            if (ga.getAuthority().equals(submitter))
                return true;
        }
        return false;
    }


    @Override
    public DescriptorImpl getDescriptor() {
        return (DescriptorImpl)super.getDescriptor();
    }

    @Extension
    public static class DescriptorImpl extends AbstractStepDescriptorImpl {

        public DescriptorImpl() {
            super(InputStepExecution.class);
        }

        @Override
        public String getFunctionName() {
            return "input";
        }

        @Override
        public String getDisplayName() {
            return "Input";
        }
    }
}<|MERGE_RESOLUTION|>--- conflicted
+++ resolved
@@ -3,14 +3,12 @@
 import hudson.Extension;
 import hudson.FilePath;
 import hudson.Util;
-import hudson.console.HyperlinkNote;
 import hudson.model.Failure;
 import hudson.model.FileParameterValue;
 import hudson.model.ModelObject;
 import hudson.model.ParameterDefinition;
 import hudson.model.ParameterValue;
 import hudson.model.Run;
-import hudson.model.TaskListener;
 import hudson.model.User;
 import hudson.util.HttpResponses;
 import jenkins.model.Jenkins;
@@ -74,24 +72,6 @@
     @DataBoundSetter
     private String ok;
 
-<<<<<<< HEAD
-    private StepContext context;
-
-    /**
-     * Pause gets added here.
-     */
-    @StepContextParameter
-    /*package*/ transient Run run;
-
-    @StepContextParameter private transient TaskListener listener;
-
-    /**
-     * Result of the input.
-     */
-    private Outcome outcome;
-
-=======
->>>>>>> 62ab58d2
     @DataBoundConstructor
     public InputStep(String message) {
         if (message==null)
@@ -149,186 +129,7 @@
         return message;
     }
 
-<<<<<<< HEAD
-    /**
-     * If this input step has been decided one way or the other.
-     */
-    public boolean isSettled() {
-        return outcome!=null;
-    }
-
-    @Override
-    protected boolean doStart(StepContext context) throws Exception {
-        this.context = context;
-
-        // record this input
-        getPauseAction().add(this);
-
-        String baseUrl = '/' + run.getUrl() + getPauseAction().getUrlName() + '/';
-        if (getParameters().isEmpty()) {
-            String thisUrl = baseUrl + Util.rawEncode(getId()) + '/';
-            listener.getLogger().printf("%s%n%s or %s%n", getMessage(), POSTHyperlinkNote.encodeTo(thisUrl + "proceed", getOk()), POSTHyperlinkNote.encodeTo(thisUrl + "abort", "Abort"));
-        } else {
-            // TODO listener.hyperlink(…) does not work; why?
-            listener.getLogger().println(HyperlinkNote.encodeTo(baseUrl, "Input requested"));
-        }
-
-        return false;
-    }
-
-    /**
-     * Gets the {@link InputAction} that this step should be attached to.
-     */
-    private InputAction getPauseAction() {
-        InputAction a = run.getAction(InputAction.class);
-        if (a==null)
-            run.addAction(a=new InputAction());
-        return a;
-    }
-
-    /**
-     * Called from the form via browser to submit/abort this input step.
-     */
-    @RequirePOST
-    public HttpResponse doSubmit(StaplerRequest request) throws IOException, ServletException, InterruptedException {
-        if (request.getParameter("proceed")!=null) {
-            doProceed(request);
-        } else {
-            doAbort();
-        }
-
-        // go back to the Run page
-        return HttpResponses.redirectTo("../../");
-    }
-
-    /**
-     * REST endpoint to submit the input.
-     */
-    @RequirePOST
-    public HttpResponse doProceed(StaplerRequest request) throws IOException, ServletException, InterruptedException {
-        preSubmissionCheck();
-
-        Object v = parseValue(request);
-        outcome = new Outcome(v, null);
-        context.onSuccess(v);
-
-        postSettlement();
-
-        // TODO: record this decision to FlowNode
-
-        return HttpResponses.ok();
-    }
-
-    /**
-     * REST endpoint to abort the workflow.
-     */
-    @RequirePOST
-    public HttpResponse doAbort() throws IOException, ServletException {
-        preSubmissionCheck();
-
-        RejectionException e = new RejectionException(User.current());
-        outcome = new Outcome(null,e);
-        context.onFailure(e);
-
-        postSettlement();
-
-        // TODO: record this decision to FlowNode
-
-        return HttpResponses.ok();
-    }
-
-    /**
-     * Parse the submitted {@link ParameterValue}s
-     */
-    private Object parseValue(StaplerRequest request) throws ServletException, IOException, InterruptedException {
-        Map<String, Object> mapResult = new HashMap<String, Object>();
-        List<ParameterDefinition> defs = getParameters();
-
-        Object params = request.getSubmittedForm().get("parameter");
-        if (params!=null) {
-            for (Object o : JSONArray.fromObject(params)) {
-                JSONObject jo = (JSONObject) o;
-                String name = jo.getString("name");
-
-                ParameterDefinition d=null;
-                for (ParameterDefinition def : defs) {
-                    if (def.getName().equals(name))
-                        d = def;
-                }
-                if (d == null)
-                    throw new IllegalArgumentException("No such parameter definition: " + name);
-
-                ParameterValue v = d.createValue(request, jo);
-                mapResult.put(name, convert(name, v));
-            }
-        }
-
-        // TODO: perhaps we should return a different object to allow the workflow to look up
-        // who approved it, etc?
-        switch (mapResult.size()) {
-        case 0:
-            return null;    // no value if there's no parameter
-        case 1:
-            return mapResult.values().iterator().next();
-        default:
-            return mapResult;
-        }
-    }
-
-    private Object convert(String name, ParameterValue v) throws IOException, InterruptedException {
-        if (v instanceof FileParameterValue) {
-            FileParameterValue fv = (FileParameterValue) v;
-            FilePath fp = new FilePath(run.getRootDir()).child(name);
-            fp.copyFrom(fv.getFile());
-            return fp;
-        }
-
-        // TODO: post
-        try {
-            Method m = v.getClass().getMethod("getValue");
-            return m.invoke(v);
-        } catch (NoSuchMethodException e) {
-            // fall through
-        } catch (IllegalAccessException e) {
-            // fall through
-        } catch (InvocationTargetException e) {
-            throw new IOException("Failed to convert value: "+v,e);
-        }
-
-        try {
-            Field f = v.getClass().getField("value");
-            return f.get(v);
-        } catch (IllegalAccessException e) {
-            // fall through
-        } catch (NoSuchFieldException e) {
-            // fall through
-        }
-
-        // not sure what to do
-        return null;
-    }
-
-    /**
-     * Check if the current user can submit the input.
-     */
-    private void preSubmissionCheck() {
-        if (isSettled())
-            throw new Failure("This input has been already given");
-        // TODO: permission check
-        if (submitter !=null && !canSubmit()) {
-            throw new Failure("You need to be "+ submitter +" to submit this");
-        }
-    }
-
-    private void postSettlement() throws IOException {
-        getPauseAction().remove(this);
-        run.save();
-    }
-
-    private boolean canSubmit() {
-=======
     public boolean canSubmit() {
->>>>>>> 62ab58d2
         Authentication a = Jenkins.getAuthentication();
         return canSettle(a);
     }
