--- conflicted
+++ resolved
@@ -106,12 +106,7 @@
         }
     };
     private transient StreamBuildListener listener;
-<<<<<<< HEAD
     private transient AtomicBoolean completed;
-=======
-    private transient OneShotEvent completionLock;
-    private transient Object copyLogLock;
->>>>>>> f63fbc90
     /** map from node IDs to log positions from which we should copy text */
     private Map<String,Long> logsToCopy;
 
@@ -174,12 +169,7 @@
             }
             execution = definition.create(new Owner(this), getAllActions());
             execution.addListener(new GraphL());
-<<<<<<< HEAD
             completed = new AtomicBoolean();
-=======
-            completionLock = new OneShotEvent();
-            copyLogLock = new Object();
->>>>>>> f63fbc90
             logsToCopy = new LinkedHashMap<String,Long>();
             checkouts = new LinkedList<SCMCheckout>();
             execution.start();
@@ -200,7 +190,6 @@
      * Sleeps until the run is finished, updating log messages periodically.
      */
     void waitForCompletion() {
-<<<<<<< HEAD
         synchronized (completed) {
             while (!completed.get()) {
                 try {
@@ -211,29 +200,13 @@
                     } catch (Exception x2) {
                         LOGGER.log(Level.WARNING, null, x2);
                     }
-=======
-        while (!completionLock.isSignaled()) {
-            try {
-                completionLock.block(1000);
-            } catch (InterruptedException x) {
-                try {
-                    execution.abort();
-                } catch (Exception x2) {
-                    LOGGER.log(Level.WARNING, null, x2);
->>>>>>> f63fbc90
-                }
-            }
-            synchronized (copyLogLock) {
+                }
                 copyLogs();
             }
         }
     }
 
-<<<<<<< HEAD
     @GuardedBy("completed")
-=======
-    @GuardedBy("copyLogsLock")
->>>>>>> f63fbc90
     private void copyLogs() {
         if (logsToCopy == null) { // finished
             return;
@@ -323,12 +296,7 @@
                     LOGGER.log(Level.WARNING, null, x);
                     listener = new StreamBuildListener(new NullStream());
                 }
-<<<<<<< HEAD
                 completed = new AtomicBoolean();
-=======
-                completionLock = new OneShotEvent();
-                copyLogLock = new Object();
->>>>>>> f63fbc90
                 Queue.getInstance().schedule(new AfterRestartTask(this), 0);
             }
         }
@@ -356,16 +324,11 @@
             LOGGER.log(Level.WARNING, null, x);
         }
         RunListener.fireFinalized(this);
-<<<<<<< HEAD
         assert completed != null;
         synchronized (completed) {
             completed.set(true);
             completed.notifyAll();
         }
-=======
-        assert completionLock != null;
-        completionLock.signal();
->>>>>>> f63fbc90
     }
 
     /**
@@ -530,11 +493,7 @@
 
     private final class GraphL implements GraphListener {
         @Override public void onNewHead(FlowNode node) {
-<<<<<<< HEAD
             synchronized (completed) {
-=======
-            synchronized (copyLogLock) {
->>>>>>> f63fbc90
                 copyLogs();
                 logsToCopy.put(node.getId(), 0L);
             }
